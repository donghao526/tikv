--- conflicted
+++ resolved
@@ -61,8 +61,4 @@
 pub use self::pd::{Task as PdTask, Runner as PdRunner};
 pub use self::consistency_check::{Task as ConsistencyCheckTask, Runner as ConsistencyCheckRunner};
 pub use self::apply::{Task as ApplyTask, Runner as ApplyRunner, TaskRes as ApplyTaskRes, ApplyRes,
-<<<<<<< HEAD
-                      ApplyMetrics, Registration, Apply, CompactRange};
-=======
-                      ApplyMetrics, Registration, Apply, Proposal};
->>>>>>> 95f36608
+                      ApplyMetrics, Registration, Apply, CompactRange, Proposal};